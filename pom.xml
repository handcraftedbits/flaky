--- conflicted
+++ resolved
@@ -24,11 +24,7 @@
   <name>Flaky</name>
   <description>A Java implementation of Twitter Snowflake</description>
   <url>https://github.com/handcraftedbits/flaky</url>
-<<<<<<< HEAD
-  <version>1.0.2</version>
-=======
-  <version>1.0.4-SNAPSHOT</version>
->>>>>>> 8f0f0fbc
+  <version>1.0.3</version>
   <inceptionYear>2018</inceptionYear>
 
   <parent>
