--- conflicted
+++ resolved
@@ -24,11 +24,7 @@
   <name>Flaky</name>
   <description>A Java implementation of Twitter Snowflake</description>
   <url>https://github.com/handcraftedbits/flaky</url>
-<<<<<<< HEAD
-  <version>1.0.1</version>
-=======
-  <version>1.0.3-SNAPSHOT</version>
->>>>>>> d9c8358f
+  <version>1.0.2</version>
   <inceptionYear>2018</inceptionYear>
 
   <parent>
